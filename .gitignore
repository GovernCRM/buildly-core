# Byte-compiled / optimized / DLL files
__pycache__/
*.py[cod]
*$py.class

# C extensions
*.so

# Distribution / packaging
.Python
build/
develop-eggs/
dist/
downloads/
eggs/
.eggs/
lib/
lib64/
parts/
sdist/
var/
wheels/
pip-wheel-metadata/
share/python-wheels/
*.egg-info/
.installed.cfg
*.egg
MANIFEST

# PyInstaller
#  Usually these files are written by a python script from a template
#  before PyInstaller builds the exe, so as to inject date/other infos into it.
*.manifest
*.spec

# Installer logs
pip-log.txt
pip-delete-this-directory.txt

# Unit test / coverage reports
htmlcov/
.tox/
.nox/
.coverage
.coverage.*
.cache
nosetests.xml
coverage.xml
*.cover
*.py,cover
.hypothesis/
.pytest_cache/

# Translations
*.mo
*.pot

# Django stuff:
*.log
local_settings.py
local.py
db.sqlite3
db.sqlite3-journal

# Flask stuff:
instance/
.webassets-cache
a = !a
if (!a)

# Scrapy stuff:
.scrapy

# Sphinx documentation
docs/_build/

# PyBuilder
target/

# Jupyter Notebook
.ipynb_checkpoints

# IPython
profile_default/
ipython_config.py

# pyenv
.python-version

# pipenv
#   According to pypa/pipenv#598, it is recommended to include Pipfile.lock in version control.
#   However, in case of collaboration, if having platform-specific dependencies or dependencies
#   having no cross-platform support, pipenv may install dependencies that don't work, or not
#   install all needed dependencies.
#Pipfile.lock

# PEP 582; used by e.g. github.com/David-OConnor/pyflow
__pypackages__/

# Celery stuff
celerybeat-schedule
celerybeat.pid

# SageMath parsed files
*.sage.py

# Environments
.env
.venv
env/
venv/
ENV/
env.bak/
venv.bak/

# Spyder project settings
.spyderproject
.spyproject

# Rope project settings
.ropeproject

# mkdocs documentation
/site

# mypy
.mypy_cache/
.dmypy.json
dmypy.json

# Pyre type checker
.pyre/

.idea
.coverage

<<<<<<< HEAD
.codegpt
=======
.codegpt

.DS_store

settings/dev.py
>>>>>>> 10120fe0
<|MERGE_RESOLUTION|>--- conflicted
+++ resolved
@@ -134,12 +134,8 @@
 .idea
 .coverage
 
-<<<<<<< HEAD
-.codegpt
-=======
 .codegpt
 
 .DS_store
 
-settings/dev.py
->>>>>>> 10120fe0
+settings/dev.py