import datetime
import jwt
import json
import secrets
<<<<<<< HEAD
import stripe
=======
>>>>>>> 3c303841
from urllib.parse import urljoin

from django.contrib.auth import password_validation
from django.contrib.auth.tokens import default_token_generator
from django.conf import settings
from django.utils import timezone
from django.utils.encoding import force_bytes, force_text
from django.utils.http import urlsafe_base64_encode, urlsafe_base64_decode
from django.template import Template, Context

from rest_framework import serializers

from oauth2_provider.models import AccessToken, Application, RefreshToken

from core.email_utils import send_email, send_email_body

from core.models import CoreUser, CoreGroup, EmailTemplate, LogicModule, Organization, PERMISSIONS_ORG_ADMIN, \
<<<<<<< HEAD
    TEMPLATE_RESET_PASSWORD, PERMISSIONS_VIEW_ONLY, Partner
=======
    TEMPLATE_RESET_PASSWORD, PERMISSIONS_VIEW_ONLY
>>>>>>> 3c303841


class LogicModuleSerializer(serializers.ModelSerializer):
    id = serializers.ReadOnlyField()
    uuid = serializers.ReadOnlyField()

    class Meta:
        model = LogicModule
        fields = '__all__'


class PermissionsField(serializers.DictField):
    """
    Field for representing int-value permissions as a JSON object in the format.
    For example:
    9 -> '1001' (binary representation) -> `{'create': True, 'read': False, 'update': False, 'delete': True}`
    """
    _keys = ('create', 'read', 'update', 'delete')

    def __init__(self, *args, **kwargs):
        kwargs['child'] = serializers.BooleanField()
        super().__init__(*args, **kwargs)

    def to_representation(self, value):
        permissions = list('{0:04b}'.format(value if value < 16 else 15))
        return dict(zip(self._keys, map(bool, map(int, permissions))))

    def to_internal_value(self, data):
        data = super().to_internal_value(data)
        keys = data.keys()
        if not set(keys) == set(self._keys):
            raise serializers.ValidationError("Permissions field: incorrect keys format")

        permissions = ''.join([str(int(data[key])) for key in self._keys])
        return int(permissions, 2)


class UUIDPrimaryKeyRelatedField(serializers.PrimaryKeyRelatedField):

    def to_representation(self, value):
        return str(super().to_representation(value))


class CoreGroupSerializer(serializers.ModelSerializer):
    permissions = PermissionsField(required=False)
    organization = UUIDPrimaryKeyRelatedField(required=False,
                                              queryset=Organization.objects.all(),
                                              help_text="Related Org to associate with")

    class Meta:
        model = CoreGroup
        read_only_fields = ('uuid', 'workflowlevel1s', 'workflowlevel2s')
        fields = ('id', 'uuid', 'name', 'is_global', 'is_org_level', 'permissions', 'organization', 'workflowlevel1s',
                  'workflowlevel2s')


class CoreUserSerializer(serializers.ModelSerializer):
    """
    Default CoreUser serializer
    """
    is_active = serializers.BooleanField(required=False)
    core_groups = CoreGroupSerializer(read_only=True, many=True)
    invitation_token = serializers.CharField(required=False)

    def validate_invitation_token(self, value):
        try:
            decoded = jwt.decode(value, settings.SECRET_KEY, algorithms='HS256')
            coreuser_exists = CoreUser.objects.filter(email=decoded['email']).exists()
            if coreuser_exists or decoded['email'] != self.initial_data['email']:
                raise serializers.ValidationError('Token is not valid.')
        except jwt.DecodeError:
            raise serializers.ValidationError('Token is not valid.')
        except jwt.ExpiredSignatureError:
            raise serializers.ValidationError('Token is expired.')
        return value

    class Meta:
        model = CoreUser
        fields = ('id', 'core_user_uuid', 'first_name', 'last_name', 'email', 'username', 'is_active',
                  'title', 'contact_info', 'privacy_disclaimer_accepted', 'organization', 'core_groups',
                  'invitation_token', 'user_type', 'survey_status')
        read_only_fields = ('core_user_uuid', 'organization',)
        depth = 1


class CoreUserWritableSerializer(CoreUserSerializer):
    """
    Override default CoreUser serializer for writable actions (create, update, partial_update)
    """
    password = serializers.CharField(write_only=True)
    organization_name = serializers.CharField(source='organization.name')
    core_groups = serializers.PrimaryKeyRelatedField(many=True, queryset=CoreGroup.objects.all(), required=False)
    product = serializers.CharField(required=False)
    card = serializers.CharField(required=False)

    class Meta:
        model = CoreUser
        fields = CoreUserSerializer.Meta.fields + ('password', 'organization_name', 'product', 'card')
        read_only_fields = CoreUserSerializer.Meta.read_only_fields

    def create(self, validated_data):
        # get or create organization
        organization = validated_data.pop('organization')
<<<<<<< HEAD
=======

>>>>>>> 3c303841
        org_name = organization['name']
        organization, is_new_org = Organization.objects.get_or_create(name=str(org_name).lower())

        core_groups = validated_data.pop('core_groups', [])
<<<<<<< HEAD
        product = validated_data.pop('product', None)
        card = validated_data.pop('card', None)
=======
>>>>>>> 3c303841
        invitation_token = validated_data.pop('invitation_token', None)

        # create core user
        if bool(settings.AUTO_APPROVE_USER):  # If auto-approval set to true
            validated_data['is_active'] = True
        else:
            validated_data['is_active'] = is_new_org or bool(invitation_token)
<<<<<<< HEAD
=======

>>>>>>> 3c303841
        coreuser = CoreUser.objects.create(
            organization=organization,
            **validated_data
        )
        # set user password
        coreuser.set_password(validated_data['password'])
        coreuser.save()

        # check whether org_name is "default"
        if org_name in ['default']:
            default_org_user = CoreGroup.objects.filter(organization__name=settings.DEFAULT_ORG,
                                                        is_org_level=True,
                                                        permissions=PERMISSIONS_VIEW_ONLY).first()
            coreuser.core_groups.add(default_org_user)

        # check whether an old organization
        if not is_new_org:
            coreuser.is_active = False
            coreuser.save()

            org_user = CoreGroup.objects.filter(organization__name=organization,
                                                is_org_level=True,
                                                permissions=PERMISSIONS_VIEW_ONLY).first()
            coreuser.core_groups.add(org_user)

        # add org admin role to the user if org is new
        if is_new_org:
            if (settings.STRIPE_SECRET and product and card):
                stripe.api_key = settings.STRIPE_SECRET
                customer = stripe.Customer.create(email=coreuser.email, name=str(organization.name).capitalize())
                stripe.PaymentMethod.attach(card, customer=customer.id)
                organization.stripe_subscription_details = json.dumps({
                    "customer_stripe_id": customer.id,
                    "product": product,
                    "trial_start_date": timezone.now().isoformat(),
                    "trial_end_date": (timezone.now() + datetime.timedelta(days=30)).isoformat(),
                    "subscription_start_date": (timezone.now() + datetime.timedelta(days=31)).isoformat()
                })
                organization.save()

            group_org_admin = CoreGroup.objects.get(organization=organization,
                                                    is_org_level=True,
                                                    permissions=PERMISSIONS_ORG_ADMIN)
            coreuser.core_groups.add(group_org_admin)

        # add requested groups to the user
        for group in core_groups:
            coreuser.core_groups.add(group)

        return coreuser


class CoreUserProfileSerializer(serializers.Serializer):
    """ Let's user update his first_name,last_name,title,contact_info,
    password and organization_name """

    first_name = serializers.CharField(required=False)
    last_name = serializers.CharField(required=False)
    title = serializers.CharField(required=False)
    contact_info = serializers.CharField(required=False)
    password = serializers.CharField(required=False)
    organization_name = serializers.CharField(required=False)
<<<<<<< HEAD
    user_type = serializers.CharField(required=False)
    survey_status = serializers.BooleanField(required=False)

    class Meta:
        model = CoreUser
        fields = ('first_name', 'last_name', 'password', 'title', 'contact_info', 'organization_name', 'user_type', 'survey_status')

    def update(self, instance, validated_data):

        organization_name = validated_data.pop('organization_name', None)
=======

    class Meta:
        model = CoreUser
        fields = ('first_name', 'last_name', 'password', 'title', 'contact_info', 'organization_name')

    def update(self, instance, validated_data):

        organization_name = validated_data.pop('organization_name', None).lower()
>>>>>>> 3c303841

        name = Organization.objects.filter(name=organization_name).first()
        if name is not None:
            instance.organization = name
            instance.organization_name = name

        instance.first_name = validated_data.get('first_name', instance.first_name)
        instance.last_name = validated_data.get('last_name', instance.last_name)
        instance.title = validated_data.get('title', instance.title)
        instance.contact_info = validated_data.get('contact_info', instance.contact_info)
<<<<<<< HEAD
        instance.user_type = validated_data.get('user_type', instance.user_type)
        instance.survey_status = validated_data.get('survey_status', instance.survey_status)
=======
>>>>>>> 3c303841
        password = validated_data.get('password', None)
        if password is not None:
            instance.set_password(password)
        instance.save()

        return instance


class CoreUserInvitationSerializer(serializers.Serializer):
    emails = serializers.ListField(child=serializers.EmailField(),
                                   min_length=1, max_length=10)


class CoreUserResetPasswordSerializer(serializers.Serializer):
    """Serializer for reset password request data
    """
    email = serializers.EmailField()

    def save(self, **kwargs):
        resetpass_url = urljoin(settings.FRONTEND_URL, settings.RESETPASS_CONFIRM_URL_PATH)
        resetpass_url = resetpass_url + '{uid}/{token}/'

        email = self.validated_data["email"]

        count = 0
        for user in CoreUser.objects.filter(email=email, is_active=True):
            uid = urlsafe_base64_encode(force_bytes(user.pk))
            token = default_token_generator.make_token(user)
            context = {
                'password_reset_link': resetpass_url.format(uid=uid, token=token),
                'user': user,
            }

            # get specific subj and templates for user's organization
            tpl = EmailTemplate.objects.filter(organization=user.organization, type=TEMPLATE_RESET_PASSWORD).first()
            if not tpl:
                tpl = EmailTemplate.objects.filter(organization__name=settings.DEFAULT_ORG,
                                                   type=TEMPLATE_RESET_PASSWORD).first()
            if tpl and tpl.template:
                context = Context(context)
                text_content = Template(tpl.template).render(context)
                html_content = Template(tpl.template_html).render(context) if tpl.template_html else None
                count += send_email_body(email, tpl.subject, text_content, html_content)
                continue

            # default subject and templates
            subject = 'Reset your password'
            template_name = 'email/coreuser/password_reset.txt'
            html_template_name = 'email/coreuser/password_reset.html'
            count += send_email(email, subject, context, template_name, html_template_name)

        return count


class CoreUserResetPasswordCheckSerializer(serializers.Serializer):
    """Serializer for checking token for resetting password
    """
    uid = serializers.CharField()
    token = serializers.CharField()

    def validate(self, attrs):
        # Decode the uidb64 to uid to get User object
        try:
            uid = force_text(urlsafe_base64_decode(attrs['uid']))
            self.user = CoreUser.objects.get(pk=uid)
        except (TypeError, ValueError, OverflowError, CoreUser.DoesNotExist):
            raise serializers.ValidationError({'uid': ['Invalid value']})

        # Check the token
        if not default_token_generator.check_token(self.user, attrs['token']):
            raise serializers.ValidationError({'token': ['Invalid value']})

        return attrs


class CoreUserResetPasswordConfirmSerializer(CoreUserResetPasswordCheckSerializer):
    """Serializer for reset password data
    """
    new_password1 = serializers.CharField(max_length=128)
    new_password2 = serializers.CharField(max_length=128)

    def validate(self, attrs):
        attrs = super().validate(attrs)

        password1 = attrs.get('new_password1')
        password2 = attrs.get('new_password2')
        if password1 != password2:
            raise serializers.ValidationError("The two password fields didn't match.")
        password_validation.validate_password(password2, self.user)

        return attrs

    def save(self):
        self.user.set_password(self.validated_data["new_password1"])
        self.user.save()
        return self.user


class OrganizationSerializer(serializers.ModelSerializer):
    id = serializers.UUIDField(source='organization_uuid', read_only=True)

    class Meta:
        model = Organization
        fields = '__all__'


class AccessTokenSerializer(serializers.ModelSerializer):
    user = CoreUserSerializer()

    class Meta:
        model = AccessToken
        fields = ('id', 'user', 'token', 'expires')


class RefreshTokenSerializer(serializers.ModelSerializer):
    access_token = AccessTokenSerializer()
    user = CoreUserSerializer()

    class Meta:
        model = RefreshToken
        fields = ('id', 'user', 'token', 'access_token', 'revoked')


class ApplicationSerializer(serializers.ModelSerializer):
    client_id = serializers.CharField(read_only=True, max_length=100)
    client_secret = serializers.CharField(read_only=True, max_length=255)

    class Meta:
        model = Application
        fields = ('id', 'authorization_grant_type', 'client_id', 'client_secret', 'client_type', 'name',
                  'redirect_uris')

    def create(self, validated_data):
        validated_data['client_id'] = secrets.token_urlsafe(75)
        validated_data['client_secret'] = secrets.token_urlsafe(190)
        return super(ApplicationSerializer, self).create(validated_data)


class CoreUserUpdateOrganizationSerializer(serializers.ModelSerializer):
    """ Let's user update his  organization_name,and email from the one time pop-up screen.
     Also this assigns permissions to users """

    email = serializers.CharField(required=False)
    organization_name = serializers.CharField(required=False)
    core_groups = CoreGroupSerializer(read_only=True, many=True)
    organization = OrganizationSerializer(read_only=True)
<<<<<<< HEAD
    product = serializers.CharField(required=False)
    card = serializers.CharField(required=False)
=======
>>>>>>> 3c303841

    class Meta:
        model = CoreUser
        fields = ('id', 'core_user_uuid', 'first_name', 'last_name', 'email', 'username', 'is_active', 'title',
<<<<<<< HEAD
                  'contact_info', 'privacy_disclaimer_accepted', 'organization_name', 'organization', 'core_groups',
                  'user_type', 'survey_status', 'product', 'card')
=======
                  'contact_info', 'privacy_disclaimer_accepted', 'organization_name', 'organization', 'core_groups')
>>>>>>> 3c303841

    def update(self, instance, validated_data):

        organization_name = str(validated_data.pop('organization_name')).lower()
<<<<<<< HEAD
        product = validated_data.pop('product', None)
        card = validated_data.pop('card', None)
        instance.email = validated_data.get('email', instance.email)
        instance.user_type = validated_data.get('user_type', instance.user_type)
        instance.survey_status = validated_data.get('survey_status', instance.survey_status)
=======
        instance.email = validated_data.get('email', instance.email)
>>>>>>> 3c303841

        if instance.email is not None:
            instance.save()
        is_new_org = Organization.objects.filter(name=organization_name)

        # check whether org_name is "default"
        if organization_name == 'default':
            default_org = Organization.objects.filter(name=settings.DEFAULT_ORG).first()
            instance.organization = default_org
            instance.save()
            # now attach the user role as USER to default organization
            default_org_user = CoreGroup.objects.filter(organization__name=settings.DEFAULT_ORG,
                                                        is_org_level=True,
                                                        permissions=PERMISSIONS_VIEW_ONLY).first()
            instance.core_groups.add(default_org_user)

            # remove any other group permissions he is not added
            for single_group in instance.core_groups.all():
                default_org_groups = CoreGroup.objects.filter(organization__name=settings.DEFAULT_ORG,
                                                              is_org_level=True,
                                                              permissions=PERMISSIONS_VIEW_ONLY)
                if single_group not in default_org_groups:
                    instance.core_groups.remove(single_group)

        # check whether an old organization
        elif is_new_org.exists():

            organization = Organization.objects.get(name=organization_name)
            instance.organization = organization
            instance.is_active = False
            instance.save()
            # now attach the user role as USER
            org_user = CoreGroup.objects.filter(organization__name=organization_name,
                                                is_org_level=True,
                                                permissions=PERMISSIONS_VIEW_ONLY).first()

            instance.core_groups.add(org_user)

            # remove any other group permissions he is not added
            for single_group in instance.core_groups.all():
                org_groups = CoreGroup.objects.filter(organization__name=organization_name,
                                                      is_org_level=True,
                                                      permissions=PERMISSIONS_VIEW_ONLY)
                if single_group not in org_groups:
                    instance.core_groups.remove(single_group)

        # if the current user is the first user
        elif not is_new_org.exists():
            # first update the org name for that user
            organization = Organization.objects.create(name=organization_name)
<<<<<<< HEAD
            if (settings.STRIPE_SECRET and product and card):
                stripe.api_key = settings.STRIPE_SECRET
                customer = stripe.Customer.create(email=instance.email, name=str(organization.name).capitalize())
                stripe.PaymentMethod.attach(card, customer=customer.id)
                organization.stripe_subscription_details = json.dumps({
                    "customer_stripe_id": customer.id,
                    "product": product,
                    "trial_start_date": timezone.now().isoformat(),
                    "trial_end_date": (timezone.now() + datetime.timedelta(days=30)).isoformat(),
                    "subscription_start_date": (timezone.now() + datetime.timedelta(days=31)).isoformat()
                })
                organization.save()

=======
>>>>>>> 3c303841
            instance.organization = organization
            instance.save()
            # now attach the user role as ADMIN
            org_admin = CoreGroup.objects.get(organization=organization,
                                              is_org_level=True,
                                              permissions=PERMISSIONS_ORG_ADMIN)
            instance.core_groups.add(org_admin)

        return instance


class CoreUserEmailNotificationSerializer(serializers.Serializer):
    """
    Serializer for email Notification
    """
    organization_uuid = serializers.UUIDField()
<<<<<<< HEAD
    notification_messages = serializers.CharField()


class PartnerSerializer(serializers.ModelSerializer):
    partner_uuid = serializers.ReadOnlyField()

    class Meta:
        model = Partner
        fields = '__all__'
=======
    notification_messages = serializers.CharField()
>>>>>>> 3c303841
<|MERGE_RESOLUTION|>--- conflicted
+++ resolved
@@ -2,10 +2,7 @@
 import jwt
 import json
 import secrets
-<<<<<<< HEAD
 import stripe
-=======
->>>>>>> 3c303841
 from urllib.parse import urljoin
 
 from django.contrib.auth import password_validation
@@ -23,11 +20,7 @@
 from core.email_utils import send_email, send_email_body
 
 from core.models import CoreUser, CoreGroup, EmailTemplate, LogicModule, Organization, PERMISSIONS_ORG_ADMIN, \
-<<<<<<< HEAD
     TEMPLATE_RESET_PASSWORD, PERMISSIONS_VIEW_ONLY, Partner
-=======
-    TEMPLATE_RESET_PASSWORD, PERMISSIONS_VIEW_ONLY
->>>>>>> 3c303841
 
 
 class LogicModuleSerializer(serializers.ModelSerializer):
@@ -131,19 +124,12 @@
     def create(self, validated_data):
         # get or create organization
         organization = validated_data.pop('organization')
-<<<<<<< HEAD
-=======
-
->>>>>>> 3c303841
         org_name = organization['name']
         organization, is_new_org = Organization.objects.get_or_create(name=str(org_name).lower())
 
         core_groups = validated_data.pop('core_groups', [])
-<<<<<<< HEAD
         product = validated_data.pop('product', None)
         card = validated_data.pop('card', None)
-=======
->>>>>>> 3c303841
         invitation_token = validated_data.pop('invitation_token', None)
 
         # create core user
@@ -151,10 +137,6 @@
             validated_data['is_active'] = True
         else:
             validated_data['is_active'] = is_new_org or bool(invitation_token)
-<<<<<<< HEAD
-=======
-
->>>>>>> 3c303841
         coreuser = CoreUser.objects.create(
             organization=organization,
             **validated_data
@@ -217,7 +199,6 @@
     contact_info = serializers.CharField(required=False)
     password = serializers.CharField(required=False)
     organization_name = serializers.CharField(required=False)
-<<<<<<< HEAD
     user_type = serializers.CharField(required=False)
     survey_status = serializers.BooleanField(required=False)
 
@@ -228,16 +209,6 @@
     def update(self, instance, validated_data):
 
         organization_name = validated_data.pop('organization_name', None)
-=======
-
-    class Meta:
-        model = CoreUser
-        fields = ('first_name', 'last_name', 'password', 'title', 'contact_info', 'organization_name')
-
-    def update(self, instance, validated_data):
-
-        organization_name = validated_data.pop('organization_name', None).lower()
->>>>>>> 3c303841
 
         name = Organization.objects.filter(name=organization_name).first()
         if name is not None:
@@ -248,11 +219,8 @@
         instance.last_name = validated_data.get('last_name', instance.last_name)
         instance.title = validated_data.get('title', instance.title)
         instance.contact_info = validated_data.get('contact_info', instance.contact_info)
-<<<<<<< HEAD
         instance.user_type = validated_data.get('user_type', instance.user_type)
         instance.survey_status = validated_data.get('survey_status', instance.survey_status)
-=======
->>>>>>> 3c303841
         password = validated_data.get('password', None)
         if password is not None:
             instance.set_password(password)
@@ -399,34 +367,22 @@
     organization_name = serializers.CharField(required=False)
     core_groups = CoreGroupSerializer(read_only=True, many=True)
     organization = OrganizationSerializer(read_only=True)
-<<<<<<< HEAD
     product = serializers.CharField(required=False)
     card = serializers.CharField(required=False)
-=======
->>>>>>> 3c303841
 
     class Meta:
         model = CoreUser
         fields = ('id', 'core_user_uuid', 'first_name', 'last_name', 'email', 'username', 'is_active', 'title',
-<<<<<<< HEAD
                   'contact_info', 'privacy_disclaimer_accepted', 'organization_name', 'organization', 'core_groups',
                   'user_type', 'survey_status', 'product', 'card')
-=======
-                  'contact_info', 'privacy_disclaimer_accepted', 'organization_name', 'organization', 'core_groups')
->>>>>>> 3c303841
-
     def update(self, instance, validated_data):
 
         organization_name = str(validated_data.pop('organization_name')).lower()
-<<<<<<< HEAD
         product = validated_data.pop('product', None)
         card = validated_data.pop('card', None)
         instance.email = validated_data.get('email', instance.email)
         instance.user_type = validated_data.get('user_type', instance.user_type)
         instance.survey_status = validated_data.get('survey_status', instance.survey_status)
-=======
-        instance.email = validated_data.get('email', instance.email)
->>>>>>> 3c303841
 
         if instance.email is not None:
             instance.save()
@@ -477,7 +433,6 @@
         elif not is_new_org.exists():
             # first update the org name for that user
             organization = Organization.objects.create(name=organization_name)
-<<<<<<< HEAD
             if (settings.STRIPE_SECRET and product and card):
                 stripe.api_key = settings.STRIPE_SECRET
                 customer = stripe.Customer.create(email=instance.email, name=str(organization.name).capitalize())
@@ -491,8 +446,6 @@
                 })
                 organization.save()
 
-=======
->>>>>>> 3c303841
             instance.organization = organization
             instance.save()
             # now attach the user role as ADMIN
@@ -509,16 +462,12 @@
     Serializer for email Notification
     """
     organization_uuid = serializers.UUIDField()
-<<<<<<< HEAD
     notification_messages = serializers.CharField()
-
+    
 
 class PartnerSerializer(serializers.ModelSerializer):
     partner_uuid = serializers.ReadOnlyField()
 
     class Meta:
         model = Partner
-        fields = '__all__'
-=======
-    notification_messages = serializers.CharField()
->>>>>>> 3c303841
+        fields = '__all__'