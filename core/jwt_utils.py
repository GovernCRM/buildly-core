import logging
import datetime

import jwt
from django.conf import settings

from core.models import CoreUser, Organization
from gateway.exceptions import PermissionDenied

logger = logging.getLogger(__name__)


def payload_enricher(request):
    if request.POST.get('username'):
        username = request.POST.get('username')
        try:
            user = CoreUser.objects.values(
                'core_user_uuid', 'organization__organization_uuid'
            ).get(username=username)
        except CoreUser.DoesNotExist:
            logger.error('No matching CoreUser found.')
            raise PermissionDenied('No matching CoreUser found.')
        return {
            'core_user_uuid': user['core_user_uuid'],
            'organization_uuid': str(user['organization__organization_uuid']),
        }
    return {}


def create_invitation_token(email_address: str, organization: Organization):
    exp_hours = datetime.timedelta(hours=settings.INVITATION_EXPIRE_HOURS)
    payload = {
        'email': email_address,
        'org_uuid': str(organization.organization_uuid) if organization else None,
        'exp': datetime.datetime.utcnow() + exp_hours,
    }
<<<<<<< HEAD
    return jwt.encode(payload, settings.TOKEN_SECRET_KEY, algorithm='HS256')
=======
    return jwt.encode(payload, settings.TOKEN_SECRET_KEY, algorithm='HS256').decode('utf-8')
>>>>>>> 10120fe0
<|MERGE_RESOLUTION|>--- conflicted
+++ resolved
@@ -34,8 +34,4 @@
         'org_uuid': str(organization.organization_uuid) if organization else None,
         'exp': datetime.datetime.utcnow() + exp_hours,
     }
-<<<<<<< HEAD
-    return jwt.encode(payload, settings.TOKEN_SECRET_KEY, algorithm='HS256')
-=======
-    return jwt.encode(payload, settings.TOKEN_SECRET_KEY, algorithm='HS256').decode('utf-8')
->>>>>>> 10120fe0
+    return jwt.encode(payload, settings.TOKEN_SECRET_KEY, algorithm='HS256').decode('utf-8')