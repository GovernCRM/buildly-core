--- conflicted
+++ resolved
@@ -8,13 +8,12 @@
 from django.contrib.sites.models import Site
 from django.db import models
 from django.utils import timezone
-<<<<<<< HEAD
+
 import requests
-from django.conf import settings
 import logging
-=======
+
 from pyasn1.compat.octets import null
->>>>>>> 355e25cc
+
 
 ROLE_ORGANIZATION_ADMIN = 'OrgAdmin'
 ROLE_WORKFLOW_ADMIN = 'WorkflowAdmin'
