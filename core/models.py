--- conflicted
+++ resolved
@@ -498,22 +498,14 @@
     user = models.ForeignKey(
         'core.CoreUser',
         on_delete=models.SET_NULL,
-<<<<<<< HEAD
-        blank=True,
-=======
-        blank=None,
->>>>>>> 78a5c285
+        blank=True,
         null=True,
         related_name='user_subscription'
     )
     created_by = models.ForeignKey(
         'core.CoreUser',
         on_delete=models.SET_NULL,
-<<<<<<< HEAD
-        blank=True,
-=======
-        blank=None,
->>>>>>> 78a5c285
+        blank=True,
         null=True,
         related_name='created_subscription'
     )
