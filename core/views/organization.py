import logging
from django_filters.rest_framework import DjangoFilterBackend

import django_filters
from rest_framework import viewsets, status
from rest_framework.response import Response
from rest_framework.decorators import action
from core.models import Organization, OrganizationType
from core.serializers import OrganizationSerializer, OrganizationTypeSerializer
from core.permissions import AllowOnlyOrgAdmin, IsOrgMember
from django.views.decorators.csrf import csrf_exempt
from rest_framework.permissions import AllowAny

logger = logging.getLogger(__name__)


class OrganizationViewSet(viewsets.ModelViewSet):
    """
    Organization is a collection of CoreUsers An organization is also the primary relationship for a user.
    They are associated with an organization that then provides them access to join a workflow team.

    title:
    Organization is a collection of CoreUsers

    description:
    An organization is also the primary relationship for a user.
    They are associated with an organization that then provides them access to join a workflow team.

    retrieve:
    Return the given organization user.

    list:
    Return a list of all the organizations.

    create:
    Create a new organization instance.
    """

    def list(self, request, *args, **kwargs):
        # Use this queryset or the django-filters lib will not work
        queryset = self.filter_queryset(self.get_queryset())
        if not request.user.is_global_admin:
            organization_id = request.user.organization_id
            queryset = queryset.filter(pk=organization_id)
        serializer = self.get_serializer(queryset, many=True, context={'request': request})
        return Response(serializer.data)

    filter_backends = (django_filters.rest_framework.DjangoFilterBackend,)
    permission_classes = (IsOrgMember,)
    queryset = Organization.objects.all()
    serializer_class = OrganizationSerializer

<<<<<<< HEAD

    @csrf_exempt
=======
    # /organization/names/
    # send only the names
>>>>>>> df7c5eb5
    @action(
        detail=False,
        methods=['get'],
        permission_classes=[AllowAny],
        name='Fetch Already existing Organization',
<<<<<<< HEAD
        url_path='fetch_orgs',
    )

=======
        url_path='names'
    )
>>>>>>> df7c5eb5
    def fetch_existing_orgs(self, request, pk=None, *args, **kwargs):
        """
        Fetch the names of already existing Organizations in Buildly Core,
        Any logged in user can access this
        """
<<<<<<< HEAD

        # returns names of existing orgs in Buildly Core as a list
        queryset = Organization.objects.all()
        names = list()
        for record in queryset:
            names.append(record.name)

        return Response(names)


class OrganizationTypeViewSet(viewsets.ModelViewSet):
    """
    Organization type  is associated with an organization which defines type of organization.

    title:
    Organization Type

    description:
    An organization type are custodian and producer

    They are associated with an organization.
    Only admin has access to organization type.

    retrieve:
    Return the  Organization Type.

    list:
    Return a list of all the existing  Organization Types.

    create:
    Create a new Organization Type instance.

    update:
    Update a Organization Type instance.

    delete:
    Delete a Organization Type instance.
    """

    filter_fields = ('name',)
    filter_backends = (DjangoFilterBackend,)
    permission_classes = (AllowOnlyOrgAdmin,)
    queryset = OrganizationType.objects.all()
    serializer_class = OrganizationTypeSerializer
=======
        # all orgs in Buildly Core
        return Response(
            list(Organization.objects.values_list('name', flat=True)),
            status=status.HTTP_200_OK
        )
>>>>>>> df7c5eb5
<|MERGE_RESOLUTION|>--- conflicted
+++ resolved
@@ -50,80 +50,22 @@
     queryset = Organization.objects.all()
     serializer_class = OrganizationSerializer
 
-<<<<<<< HEAD
-
-    @csrf_exempt
-=======
     # /organization/names/
     # send only the names
->>>>>>> df7c5eb5
     @action(
         detail=False,
         methods=['get'],
         permission_classes=[AllowAny],
         name='Fetch Already existing Organization',
-<<<<<<< HEAD
-        url_path='fetch_orgs',
-    )
-
-=======
         url_path='names'
     )
->>>>>>> df7c5eb5
     def fetch_existing_orgs(self, request, pk=None, *args, **kwargs):
         """
         Fetch the names of already existing Organizations in Buildly Core,
         Any logged in user can access this
         """
-<<<<<<< HEAD
-
-        # returns names of existing orgs in Buildly Core as a list
-        queryset = Organization.objects.all()
-        names = list()
-        for record in queryset:
-            names.append(record.name)
-
-        return Response(names)
-
-
-class OrganizationTypeViewSet(viewsets.ModelViewSet):
-    """
-    Organization type  is associated with an organization which defines type of organization.
-
-    title:
-    Organization Type
-
-    description:
-    An organization type are custodian and producer
-
-    They are associated with an organization.
-    Only admin has access to organization type.
-
-    retrieve:
-    Return the  Organization Type.
-
-    list:
-    Return a list of all the existing  Organization Types.
-
-    create:
-    Create a new Organization Type instance.
-
-    update:
-    Update a Organization Type instance.
-
-    delete:
-    Delete a Organization Type instance.
-    """
-
-    filter_fields = ('name',)
-    filter_backends = (DjangoFilterBackend,)
-    permission_classes = (AllowOnlyOrgAdmin,)
-    queryset = OrganizationType.objects.all()
-    serializer_class = OrganizationTypeSerializer
-=======
         # all orgs in Buildly Core
         return Response(
             list(Organization.objects.values_list('name', flat=True)),
             status=status.HTTP_200_OK
-        )
->>>>>>> df7c5eb5
+        )