import re
from typing import Dict
from uuid import UUID

import datetime
import json
import requests
import logging

from django.db import models
from rest_framework.request import Request



from . import exceptions
from core.models import CoreUser, LogicModule, Organization, OrganizationType
from core.views import CoreUserViewSet, OrganizationViewSet, OrganizationTypeViewSet

SWAGGER_LOOKUP_FIELD = 'swagger'
SWAGGER_LOOKUP_FORMAT = 'json'
SWAGGER_LOOKUP_PATH = 'docs'
MODEL_VIEWSETS_DICT = {
    CoreUser: CoreUserViewSet,
    Organization: OrganizationViewSet,
<<<<<<< HEAD
    OrganizationType: OrganizationTypeViewSet,
=======
    OrganizationType: OrganizationTypeViewSet
>>>>>>> 78a5c285
}


def get_swagger_url_by_logic_module(module: LogicModule) -> str:
    """
    Construct the endpoint URL of the service

    :param LogicModule module: the logic module (service)
    :return: OpenAPI schema URL for the logic module
    """
    swagger_lookup = (
        module.docs_endpoint if module.docs_endpoint else SWAGGER_LOOKUP_PATH
    )
    return '{}/{}/{}.{}'.format(
        module.endpoint, swagger_lookup, SWAGGER_LOOKUP_FIELD, SWAGGER_LOOKUP_FORMAT
    )


def get_swagger_urls() -> Dict[str, str]:
    """
    Get the endpoint of the service in the database and append
    with the OpenAPI path

    :return: dict
             Key-value pair with service name and OpenAPI schema URL of it
    """
    modules = LogicModule.objects.all()

    module_urls = dict()
    for module in modules:
        swagger_url = get_swagger_url_by_logic_module(module)
        module_urls[module.endpoint_name] = swagger_url

    return module_urls


def get_swagger_from_url(api_url: str):
    """
    Get the swagger file of the service at the given url
    :param api_url:
    :return: dictionary representing the swagger definition
    """
    try:
        return requests.get(api_url)
    except requests.exceptions.ConnectTimeout as error:
        raise TimeoutError(
            f'Connection timed out. Please, check that {api_url} is accessible.'
        ) from error
    except requests.exceptions.ConnectionError as error:
        raise ConnectionError(f'Please, check that {api_url} is accessible.') from error


def validate_object_access(request: Request, obj):
    """
    Raise a PermissionDenied-Exception in case the User has no access to
    the object or return None.

    :param Request request: incoming request
    :param obj: the object to be validated
    """
    # instantiate ViewSet with action for has_obj_permission
    model = obj.__class__
    try:
        viewset = MODEL_VIEWSETS_DICT[model]()
    except KeyError:
        logging.critical(f'{model} needs to be added to MODEL_VIEWSETS_DICT')
        raise exceptions.GatewayError(
            msg=f'{model} not defined for object access lookup.'
        )
    else:
        viewset.request = request
        viewset.check_object_permissions(request, obj)


class ObjectAccessValidator:
    """
    Create an instance of this class to validate access to an object
    """

    def __init__(self, request: Request):
        self._request = request

    def validate(self, obj):
        return validate_object_access(self._request, obj)


class GatewayJSONEncoder(json.JSONEncoder):
    """
    JSON encoder for API Gateway
    """

    def default(self, obj):
        """
        JSON doesn't have a default datetime and UUID type, so this is why
        Python can't handle it automatically. So you need to make the
        datetime and/or UUID into a string.
        """
        if isinstance(obj, datetime.datetime):
            return obj.isoformat()
        if isinstance(obj, UUID):
            return str(obj)
        if isinstance(obj, models.Model):  # for handling objects in M2M-fields
            return obj.pk
        # for handling pyswagger.primitives
        if hasattr(obj, 'to_json'):
            return obj.to_json()
        return json.JSONEncoder.default(self, obj)


def valid_uuid4(uuid_string):
    uuid4hex = re.compile(
        '^[a-f0-9]{8}-?[a-f0-9]{4}-?4[a-f0-9]{3}-?[89ab][a-f0-9]{3}-?[a-f0-9]{12}\Z',  # noqa
        re.I,
    )
    match = uuid4hex.match(uuid_string)
    return bool(match)<|MERGE_RESOLUTION|>--- conflicted
+++ resolved
@@ -22,11 +22,7 @@
 MODEL_VIEWSETS_DICT = {
     CoreUser: CoreUserViewSet,
     Organization: OrganizationViewSet,
-<<<<<<< HEAD
-    OrganizationType: OrganizationTypeViewSet,
-=======
     OrganizationType: OrganizationTypeViewSet
->>>>>>> 78a5c285
 }
 
 
