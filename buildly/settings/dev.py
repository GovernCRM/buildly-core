from .base import *
from .authentication import *
from .email import *

# CORS to allow external apps auth through OAuth 2
# https://github.com/ottoyiu/django-cors-headers

INSTALLED_APPS += (
    'corsheaders',
)

MIDDLEWARE_CORS = [
    'corsheaders.middleware.CorsMiddleware',
]

MIDDLEWARE = MIDDLEWARE_CORS + MIDDLEWARE


CORS_ORIGIN_ALLOW_ALL = True

CORS_ORIGIN_WHITELIST = ['https://127.0.0.1', 'http://127.0.0.1', 'https://localhost','http://localhost']

DATABASES = {
    'default': {
        'ENGINE': 'django.db.backends.sqlite3',
        'NAME': os.path.join(BASE_DIR, 'db.sqlite3'),
    }
}

# SECURITY WARNING: don't run with debug turned on in production!
DEBUG = True

# Security
<<<<<<< HEAD


ALLOWED_HOSTS = ["http://localhost:8000", "http://127.0.0.1:8000"]


=======
>>>>>>> d15c664e
# https://docs.djangoproject.com/en/1.11/ref/settings/#secure-proxy-ssl-header

SECURE_PROXY_SSL_HEADER = ('HTTP_X_FORWARDED_PROTO', 'https')

# Logging
# https://docs.djangoproject.com/en/1.11/topics/logging/#configuring-logging

LOGGING = {
    'version': 1,
    'disable_existing_loggers': False,
    'handlers': {
        'file': {
            'level': os.getenv('DJANGO_LOG_LEVEL', 'INFO'),
            'class': 'logging.FileHandler',
<<<<<<< HEAD
            'filename': os.path.join(
                '/var/log/' if os.access('/var/log/', os.W_OK) else os.getcwd(),
                'buildly.log'
            ),
=======
            'filename': os.path.join(BASE_DIR, 'buildly.log'),
>>>>>>> d15c664e
        },
    },
    'loggers': {
        'django': {
            'handlers': ['file'],
            'level': os.getenv('DJANGO_LOG_LEVEL', 'INFO'),
            'propagate': True,
        },
    },
}

HUBSPOT_API_KEY = ""

SECRET_KEY = "asdfe32fasdf343fasdff32234@##wa45tfgsdfg343"
TOKEN_SECRET_KEY = os.getenv("TOKEN_SECRET_KEY")

try:
    from .local import *
except (ModuleNotFoundError, ImportError):
    pass<|MERGE_RESOLUTION|>--- conflicted
+++ resolved
@@ -31,14 +31,10 @@
 DEBUG = True
 
 # Security
-<<<<<<< HEAD
 
 
 ALLOWED_HOSTS = ["http://localhost:8000", "http://127.0.0.1:8000"]
 
-
-=======
->>>>>>> d15c664e
 # https://docs.djangoproject.com/en/1.11/ref/settings/#secure-proxy-ssl-header
 
 SECURE_PROXY_SSL_HEADER = ('HTTP_X_FORWARDED_PROTO', 'https')
@@ -53,14 +49,10 @@
         'file': {
             'level': os.getenv('DJANGO_LOG_LEVEL', 'INFO'),
             'class': 'logging.FileHandler',
-<<<<<<< HEAD
             'filename': os.path.join(
                 '/var/log/' if os.access('/var/log/', os.W_OK) else os.getcwd(),
                 'buildly.log'
             ),
-=======
-            'filename': os.path.join(BASE_DIR, 'buildly.log'),
->>>>>>> d15c664e
         },
     },
     'loggers': {
