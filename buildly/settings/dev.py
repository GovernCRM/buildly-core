--- conflicted
+++ resolved
@@ -18,11 +18,7 @@
 
 CORS_ORIGIN_ALLOW_ALL = True
 
-<<<<<<< HEAD
 CORS_ORIGIN_WHITELIST = ['https://127.0.0.1', 'http://127.0.0.1', 'https://localhost','http://localhost']
-=======
-CORS_ORIGIN_WHITELIST = ""
->>>>>>> 78a5c285
 
 DATABASES = {
     'default': {
@@ -35,13 +31,11 @@
 DEBUG = True
 
 # Security
-<<<<<<< HEAD
-=======
-# https://docs.djangoproject.com/en/1.11/ref/settings/#allowed-hosts
+
 
 ALLOWED_HOSTS = ["http://localhost:8000", "http://127.0.0.1:8000"]
 
->>>>>>> 78a5c285
+
 # https://docs.djangoproject.com/en/1.11/ref/settings/#secure-proxy-ssl-header
 
 SECURE_PROXY_SSL_HEADER = ('HTTP_X_FORWARDED_PROTO', 'https')
@@ -56,14 +50,10 @@
         'file': {
             'level': os.getenv('DJANGO_LOG_LEVEL', 'INFO'),
             'class': 'logging.FileHandler',
-<<<<<<< HEAD
-            'filename': os.path.join(BASE_DIR, 'buildly.log'),
-=======
             'filename': os.path.join(
                 '/var/log/' if os.access('/var/log/', os.W_OK) else os.getcwd(),
                 'buildly.log'
             ),
->>>>>>> 78a5c285
         },
     },
     'loggers': {
