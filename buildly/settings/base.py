import os

# Base dir path
BASE_DIR = os.path.dirname(os.path.dirname(os.path.dirname(os.path.abspath(__file__))))

DEBUG = False if os.getenv('DEBUG') == 'False' else True

ALLOWED_HOSTS = ["http://localhost:8000", "127.0.0.1"]

DEFAULT_AUTO_FIELD = 'django.db.models.AutoField'
# Application definition

# Static files (CSS, JavaScript, Images)
# https://docs.djangoproject.com/en/1.11/howto/static-files/#deployment

STATIC_ROOT = '/static/'

STATIC_URL = '/static/'

STATICFILES_DIRS = [os.path.join(BASE_DIR, "static")]

INSTALLED_APPS_DJANGO = [
    'django.contrib.admin',
    'django.contrib.auth',
    'django.contrib.contenttypes',
    'django.contrib.sessions',
    'django.contrib.sites',
    'django.contrib.messages',
    'django.contrib.staticfiles',
]

INSTALLED_APPS_THIRD_PARTIES = [
    'django_filters',
    'rest_framework',
    'rest_framework.authtoken',
    # OAuth2
    'oauth2_provider',
    # swagger
    'drf_yasg',
    # health check
    'health_check',  # required
    'health_check.db',  # stock Django health checkers
]

INSTALLED_APPS_LOCAL = ['buildly', 'gateway', 'core', 'datamesh']

INSTALLED_APPS = (
        INSTALLED_APPS_DJANGO + INSTALLED_APPS_THIRD_PARTIES + INSTALLED_APPS_LOCAL
)

MIDDLEWARE_DJANGO = [
    'django.middleware.security.SecurityMiddleware',
    'django.contrib.sessions.middleware.SessionMiddleware',
    'django.middleware.common.CommonMiddleware',
    'django.middleware.csrf.CsrfViewMiddleware',
    'django.contrib.auth.middleware.AuthenticationMiddleware',
    'django.contrib.messages.middleware.MessageMiddleware',
    'django.middleware.clickjacking.XFrameOptionsMiddleware',
]

MIDDLEWARE_CSRF = ['core.middleware.DisableCsrfCheck']

EXCEPTION_MIDDLEWARE = ['core.middleware.ExceptionMiddleware']

MIDDLEWARE = MIDDLEWARE_DJANGO + MIDDLEWARE_CSRF + EXCEPTION_MIDDLEWARE

ROOT_URLCONF = 'core.urls'

TEMPLATES = [
    {
        'BACKEND': 'django.template.backends.django.DjangoTemplates',
        'DIRS': ['templates'],
        'APP_DIRS': True,
        'OPTIONS': {
            'context_processors': [
                'django.template.context_processors.debug',
                'django.template.context_processors.request',
                'django.template.context_processors.static',
                'django.contrib.auth.context_processors.auth',
                'django.contrib.messages.context_processors.messages',
            ],
            'builtins': [  # TODO to delete?
                'django.templatetags.static'
            ],
        },
    }
]

WSGI_APPLICATION = 'buildly.wsgi.application'

AUTH_USER_MODEL = 'core.CoreUser'

# Internationalization
# https://docs.djangoproject.com/en/1.11/topics/i18n/

LANGUAGE_CODE = 'en-us'

TIME_ZONE = 'Europe/Berlin'

USE_I18N = False

USE_L10N = False

USE_TZ = True

# Sites
# https://docs.djangoproject.com/en/1.11/ref/contrib/sites/

SITE_ID = 1

# https://docs.djangoproject.com/en/1.11/ref/settings/#secure-proxy-ssl-header

if os.getenv('USE_HTTPS') == 'True':
    SECURE_PROXY_SSL_HEADER = ('HTTP_X_FORWARDED_PROTO', 'https')

# Rest Framework
REST_FRAMEWORK = {
    'PAGINATE_BY': 10,
    'DEFAULT_FILTER_BACKENDS': ('django_filters.rest_framework.DjangoFilterBackend',),
    'DEFAULT_AUTHENTICATION_CLASSES': [
        'core.helpers.oauth.CustomJWTAuthentication',
        'rest_framework.authentication.SessionAuthentication',
        'rest_framework.authentication.TokenAuthentication',
    ],
    'DEFAULT_PERMISSION_CLASSES': ('core.permissions.IsSuperUserBrowseableAPI',)
    # ToDo: Think about `DEFAULT_PAGINATION_CLASS as env variable and
    #       customizable values with reasonable defaults
}

# Front-end application URL
FRONTEND_URL = os.getenv('FRONTEND_URL', 'http://www.example.com/')
REGISTRATION_URL_PATH = os.getenv('REGISTRATION_URL_PATH', 'register/')
RESETPASS_CONFIRM_URL_PATH = os.getenv(
    'RESETPASS_CONFIRM_URL_PATH', 'reset_password_confirm/'
)
VERIFY_EMAIL_URL_PATH = os.getenv('VERIFY_EMAIL_URL_PATH', 'verify-email/')
PASSWORD_RESET_TIMEOUT_DAYS = 1

INVITATION_EXPIRE_HOURS = 24

CORE_WEBSITE = "https://buildly.io"

# User and Organization configuration
SUPER_USER_PASSWORD = os.getenv('SUPER_USER_PASSWORD')
DEFAULT_ORG = os.getenv('DEFAULT_ORG').lower() if os.getenv('DEFAULT_ORG') else None
AUTO_APPROVE_USER = False if os.getenv('AUTO_APPROVE_USER') == 'False' else True
FREE_COUPON_CODE = os.getenv('FREE_COUPON_CODE', '')
STRIPE_SECRET = os.getenv('STRIPE_SECRET', '')


# Swagger settings - for generate_swagger management command

SWAGGER_SETTINGS = {
    'DEFAULT_INFO': 'gateway.urls.swagger_info',
}

<<<<<<< HEAD
ORGANIZATION_TYPES = ['Custodian', 'Producer']

EMAIL_VERIFICATION_EXPIRATION = int(os.getenv('EMAIL_VERIFICATION_EXPIRATION', 12))

try:
    from .local import *
except (ImportError, ModuleNotFoundError):
    pass
=======
HUBSPOT_API_KEY = ""
>>>>>>> 10120fe0
<|MERGE_RESOLUTION|>--- conflicted
+++ resolved
@@ -147,6 +147,7 @@
 FREE_COUPON_CODE = os.getenv('FREE_COUPON_CODE', '')
 STRIPE_SECRET = os.getenv('STRIPE_SECRET', '')
 
+EMAIL_VERIFICATION_EXPIRATION = 24  # Expiration time in hours
 
 # Swagger settings - for generate_swagger management command
 
@@ -154,15 +155,4 @@
     'DEFAULT_INFO': 'gateway.urls.swagger_info',
 }
 
-<<<<<<< HEAD
-ORGANIZATION_TYPES = ['Custodian', 'Producer']
-
-EMAIL_VERIFICATION_EXPIRATION = int(os.getenv('EMAIL_VERIFICATION_EXPIRATION', 12))
-
-try:
-    from .local import *
-except (ImportError, ModuleNotFoundError):
-    pass
-=======
 HUBSPOT_API_KEY = ""
->>>>>>> 10120fe0
