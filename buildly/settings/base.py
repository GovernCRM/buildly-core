import os

# Base dir path
BASE_DIR = os.path.dirname(
    os.path.dirname(os.path.dirname(os.path.abspath(__file__))))

DEBUG = False if os.getenv('DEBUG') == 'False' else True

ALLOWED_HOSTS = ['*']


# Application definition

# Static files (CSS, JavaScript, Images)
# https://docs.djangoproject.com/en/1.11/howto/static-files/#deployment

STATIC_ROOT = '/static/'

STATIC_URL = '/static/'

STATICFILES_DIRS = [
    os.path.join(BASE_DIR, "static"),
]


INSTALLED_APPS_DJANGO = [
    'django.contrib.admin',
    'django.contrib.auth',
    'django.contrib.contenttypes',
    'django.contrib.sessions',
    'django.contrib.sites',
    'django.contrib.messages',
    'django.contrib.postgres',
    'django.contrib.staticfiles',
]

INSTALLED_APPS_THIRD_PARTIES = [
    'django_filters',
    'rest_framework',
    'rest_framework.authtoken',

    # Social auth
    'social_django',

    # OAuth2
    'oauth2_provider',
    'oauth2_provider_jwt',

    # swagger
    'drf_yasg',

    # health check
    'health_check',                             # required
    'health_check.db',                          # stock Django health checkers
]

INSTALLED_APPS_LOCAL = [
    'buildly',
    'gateway',
    'core',
    'workflow',
    'datamesh',
]

INSTALLED_APPS = INSTALLED_APPS_DJANGO + INSTALLED_APPS_THIRD_PARTIES + INSTALLED_APPS_LOCAL

MIDDLEWARE_DJANGO = [
    'django.middleware.security.SecurityMiddleware',
    'django.contrib.sessions.middleware.SessionMiddleware',
    'django.middleware.common.CommonMiddleware',
    'django.middleware.csrf.CsrfViewMiddleware',
    'django.contrib.auth.middleware.AuthenticationMiddleware',
    'django.contrib.messages.middleware.MessageMiddleware',
    'django.middleware.clickjacking.XFrameOptionsMiddleware',
]

MIDDLEWARE_CSRF = [
    'core.middleware.DisableCsrfCheck',
]

EXCEPTION_MIDDLEWARE = [
    'core.middleware.ExceptionMiddleware'
]

MIDDLEWARE = MIDDLEWARE_DJANGO + MIDDLEWARE_CSRF + EXCEPTION_MIDDLEWARE

ROOT_URLCONF = 'core.urls'

TEMPLATES = [
    {
        'BACKEND': 'django.template.backends.django.DjangoTemplates',
        'DIRS': [
            'templates',
        ],
        'APP_DIRS': True,
        'OPTIONS': {
            'context_processors': [
                'django.template.context_processors.debug',
                'django.template.context_processors.request',
                'django.template.context_processors.static',
                'django.contrib.auth.context_processors.auth',
                'django.contrib.messages.context_processors.messages',
                'social_django.context_processors.backends',
                'social_django.context_processors.login_redirect',
            ],
            'builtins': [  # TODO to delete?
                'django.contrib.staticfiles.templatetags.staticfiles',
            ],
        },
    },
]

WSGI_APPLICATION = 'buildly.wsgi.application'


AUTH_USER_MODEL = 'core.CoreUser'

# Internationalization
# https://docs.djangoproject.com/en/1.11/topics/i18n/

LANGUAGE_CODE = 'en-us'

TIME_ZONE = 'Europe/Berlin'

USE_I18N = False

USE_L10N = False

USE_TZ = True


# Sites
# https://docs.djangoproject.com/en/1.11/ref/contrib/sites/

SITE_ID = 1


# NGINX and HTTPS
# https://docs.djangoproject.com/en/1.11/ref/settings/#std:setting-USE_X_FORWARDED_HOST

USE_X_FORWARDED_HOST = True if os.getenv('USE_X_FORWARDED_HOST') == 'True' else False

# https://docs.djangoproject.com/en/1.11/ref/settings/#secure-proxy-ssl-header

if os.getenv('USE_HTTPS') == 'True':
    SECURE_PROXY_SSL_HEADER = ('HTTP_X_FORWARDED_PROTO', 'https')


# Rest Framework
REST_FRAMEWORK = {
    'PAGINATE_BY': 10,
    'DEFAULT_FILTER_BACKENDS': ('django_filters.rest_framework.DjangoFilterBackend',),
    'DEFAULT_AUTHENTICATION_CLASSES': [
        'rest_framework.authentication.SessionAuthentication',  # TODO check if disable, and also delete CSRF
        'rest_framework.authentication.TokenAuthentication',
    ],
    'DEFAULT_PERMISSION_CLASSES': (
        'core.permissions.IsSuperUserBrowseableAPI',
    )
    # ToDo: Think about `DEFAULT_PAGINATION_CLASS as env variable and
    #       customizable values with reasonable defaults
}

# Front-end application URL
FRONTEND_URL = os.getenv('FRONTEND_URL', 'http://www.example.com/')
REGISTRATION_URL_PATH = os.getenv('REGISTRATION_URL_PATH', 'register/')
RESETPASS_CONFIRM_URL_PATH = os.getenv('RESETPASS_CONFIRM_URL_PATH', 'reset_password_confirm/')
VERIFY_EMAIL_URL_PATH = os.getenv('VERIFY_EMAIL_URL_PATH', 'verify-email/')

PASSWORD_RESET_TIMEOUT_DAYS = 1

INVITATION_EXPIRE_HOURS = 24

CORE_WEBSITE = "https://buildly.io"

# User and Organization configuration
SUPER_USER_PASSWORD = os.getenv('SUPER_USER_PASSWORD')
DEFAULT_ORG = os.getenv('DEFAULT_ORG').lower() if os.getenv('DEFAULT_ORG') else None
AUTO_APPROVE_USER = False if os.getenv('AUTO_APPROVE_USER') == 'False' else True
FREE_COUPON_CODE = os.getenv('FREE_COUPON_CODE', '')
STRIPE_SECRET = os.getenv('STRIPE_SECRET', '')


# Swagger settings - for generate_swagger management command

SWAGGER_SETTINGS = {
    'DEFAULT_INFO': 'gateway.urls.swagger_info',
}
<<<<<<< HEAD

HUBSPOT_API_KEY = ""
=======
>>>>>>> 355e25cc
<|MERGE_RESOLUTION|>--- conflicted
+++ resolved
@@ -186,8 +186,5 @@
 SWAGGER_SETTINGS = {
     'DEFAULT_INFO': 'gateway.urls.swagger_info',
 }
-<<<<<<< HEAD
 
 HUBSPOT_API_KEY = ""
-=======
->>>>>>> 355e25cc
