--- conflicted
+++ resolved
@@ -1,10 +1,6 @@
-<<<<<<< HEAD
 FROM --platform=linux/amd64 python:3.11-slim
 
 ARG DEBIAN_FRONTEND=noninteractive
-=======
-FROM --platform=linux/amd64 python:3.7-alpine3.10
->>>>>>> df7c5eb5
 
 # Do not buffer log messages in memory; some messages can be lost otherwise
 ENV PYTHONDONTWRITEBYTECODE 1
@@ -31,8 +27,4 @@
 ENTRYPOINT ["bash", "/code/scripts/docker-entrypoint.sh"]
 
 # Specify tag name to be created on github
-<<<<<<< HEAD
-LABEL version="1.0.0"
-=======
 LABEL version="1.0.1"
->>>>>>> df7c5eb5
