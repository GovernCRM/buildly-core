--- conflicted
+++ resolved
@@ -84,16 +84,10 @@
       EMAIL_BACKEND: "SMTP"
       DEFAULT_FROM_EMAIL: "admin@buildly.io"
       RESETPASS_CONFIRM_URL_PATH: "reset-password-confirm/"
-<<<<<<< HEAD
-      STRIPE_SECRET: "// put stripe secret here"
-      HUBSPOT_API_KEY: "// put hubspot key here"
-
-=======
       VERIFY_EMAIL_URL_PATH: "verify-email/"
       FREE_COUPON_CODE: "Insights@2022"
       STRIPE_SECRET: "sk_test_ddLjeqLRWcj8znVAhMaNPu7J00evbJrikA"
       HUBSPOT_API_KEY: "// put hubspot key here"
->>>>>>> 10120fe0
 
 volumes:
   static-content: