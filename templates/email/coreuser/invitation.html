--- conflicted
+++ resolved
@@ -1,262 +1,5 @@
 <!DOCTYPE html>
 <html lang="en" dir="ltr">
-<<<<<<< HEAD
-	<head>
-		<meta charset="utf-8" />
-		<title></title>
-	</head>
-	<body style="margin: 0px">
-		<div
-			style="
-				background-color: #f5f5f5;
-				padding: 30px 0px 30px 0px;
-				display: run-in;
-				text-align: center;
-			"
-		>
-			<img
-				align="center"
-				alt="DrunR"
-				src="https://app.tpath.io/ff52ab9d5b614f04101dcc68a3d253e7.png"
-				width="312.5"
-				style="
-					max-width: 625px;
-					padding-bottom: 0;
-					display: inline !important;
-					vertical-align: bottom;
-				"
-			/>
-		</div>
-		<p><br /><br /></p>
-		<table align="center" style="width: 719px">
-			<tbody>
-				<tr style="height: 104px">
-					<td style="width: 691px; height: 104px">
-						<h1 style="text-align: center">
-							<span style="color: #151f56"
-								><strong
-									><span
-										style="
-											font-size: 40px;
-											font-family: roboto, helvetica neue, helvetica, arial, sans-serif;
-										"
-										>Invitation from your Org <br />Admin!</span
-									></strong
-								></span
-							>
-						</h1>
-						<p
-							style="
-								padding-top: 20px;
-								padding-bottom: 10px;
-								text-align: center;
-								font-family: roboto, helvetica neue, helvetica, arial, sans-serif;
-								color: #737581;
-							"
-						>
-							<span
-								style="
-									font-size: 12pt;
-									font-family: roboto, helvetica neue, helvetica, arial, sans-serif;
-									color: #737581;
-								"
-								>You have been invited to join
-								<span
-									style="
-										font-family: roboto, helvetica neue, helvetica, arial, sans-serif;
-										color: #151f56;
-									"
-									><strong>{{ organization_name }}</strong></span
-								>
-								<br />Click the button below to create your user
-								profile</span
-							>
-						</p>
-					</td>
-				</tr>
-			</tbody>
-		</table>
-		<table align="center" style="width: 160px">
-			<tbody>
-				<tr style="height: 20px">
-					<td
-						style="
-							font-family: Roboto, 'Helvetica Neue', Helvetica, Arial, sans-serif;
-							font-size: 18pt;
-							padding: 12pt;
-							background-color: #ff9f00;
-							color: #ffffff;
-							font-weight: bold;
-							text-align: center;
-						"
-					>
-						<a
-							href="{{ invitation_link }}"
-							target="_blank"
-							style="
-								font-weight: bold;
-								letter-spacing: normal;
-								line-height: 100%;
-								text-align: center;
-								text-decoration: none;
-								color: #ffffff;
-							"
-							>My profile</a
-						>
-					</td>
-				</tr>
-			</tbody>
-		</table>
-		<table align="center" style="width: 719px">
-			<tbody>
-				<tr style="height: 35px">
-					<td style="width: 691px; height: 35px">
-						<p>
-							<span
-								style="
-									color: #737581;
-									font-size: 12pt;
-									font-family: roboto, helvetica neue, helvetica, arial, sans-serif;
-								"
-								><i>Next steps</i></span
-							>
-						</p>
-					</td>
-				</tr>
-				<tr style="height: 33px">
-					<td
-						style="
-							color: #737581;
-							font-size: 12pt;
-							font-family: roboto, helvetica neue, helvetica, arial, sans-serif;
-							width: 691px;
-							height: 33px;
-						"
-					>
-						Once you have registered you will be within
-						<span
-							style="
-								font-family: roboto, helvetica neue, helvetica, arial, sans-serif;
-								color: #151f56;
-							"
-							><strong>{{ organization_name }}</strong></span
-						>’s portfolio. To see specific programs you must request access.
-					</td>
-				</tr>
-				<tr>
-					<td
-						style="
-							color: #737581;
-							font-size: 12pt;
-							font-family: roboto, helvetica neue, helvetica, arial, sans-serif;
-							width: 691px;
-							height: 33px;
-						"
-					>
-						You can access the DrunR knowledgebase with training materials, FAQs
-						and other useful information at our DrunR help center.
-					</td>
-				</tr>
-				<tr>
-					<td
-						style="
-							color: #737581;
-							font-size: 12pt;
-							font-family: roboto, helvetica neue, helvetica, arial, sans-serif;
-							width: 691px;
-							height: 33px;
-						"
-					>
-						Knowledgebase:
-						<a
-							href="https://help.drunr.com"
-							target="_blank"
-							style="text-decoration: underline; color: #0abffc"
-							><span style="color: #0abffc"> https://help.drunr.com</span></a
-						>
-					</td>
-				</tr>
-				<tr>
-					<td></td>
-				</tr>
-				<tr>
-					<td
-						style="
-							color: #737581;
-							font-size: 12pt;
-							font-family: roboto, helvetica neue, helvetica, arial, sans-serif;
-							width: 691px;
-							height: 33px;
-						"
-					>
-						If you have any questions about this invitation please contact
-						<span
-							style="
-								font-family: roboto, helvetica neue, helvetica, arial, sans-serif;
-								color: #151f56;
-							"
-							><strong>{{ org_admin_name }}</strong></span
-						><br />
-						from
-						<span
-							style="
-								font-family: roboto, helvetica neue, helvetica, arial, sans-serif;
-								color: #151f56;
-							"
-						>
-							<strong>{{ organization_name }}</strong>
-						</span>
-					</td>
-				</tr>
-			</tbody>
-		</table>
-		<p><br /><br /><br /><br /><br /></p>
-		<div style="background-color: #f5f5f5; padding: 1px 0px 1px 0px; text-align: center">
-			<p>
-				<span
-					style="
-						color: #737581;
-						font-family: Roboto, 'Helvetica Neue', Helvetica, Arial, sans-serif;
-						font-size: 14px;
-					"
-					>Drunr</span>
-				><br />
-				<span
-					style="
-						color: #737581;
-						font-family: Roboto, 'Helvetica Neue', Helvetica, Arial, sans-serif;
-						font-size: 14px;
-					"
-					>Seattle, WA</span
-				>
-			</p>
-			<p>
-				<span
-					style="
-						color: #737581;
-						font-family: Roboto, 'Helvetica Neue', Helvetica, Arial, sans-serif;
-						font-size: 14px;
-					"
-					>Have any questions or thoughts on DrunR?</span
-				><br />
-				<span
-					style="
-						color: #737581;
-						font-family: Roboto, 'Helvetica Neue', Helvetica, Arial, sans-serif;
-						font-size: 14px;
-					"
-					>Reach out to us at anytime at
-					<a
-						href="mailto:support@drunr.com"
-						target="_blank"
-						style="text-decoration: underline; color: #0abffc"
-						><span style="color: #0abffc">support@drunr.com</span></a
-					></span
-				>
-			</p>
-		</div>
-	</body>
-=======
   <head>
     <meta charset="utf-8">
     <title></title>
@@ -306,5 +49,4 @@
       </tbody>
     </table>
   </body>
->>>>>>> df7c5eb5
 </html>